--- conflicted
+++ resolved
@@ -82,29 +82,18 @@
 	bserver    BlockServer
 	testCodec  kbfscodec.Codec
 	cryptoPure cryptoPure
-}
+	cache      BlockCache
+}
+
+var _ blockOpsConfig = (*testBlockOpsConfig)(nil)
 
 func (config testBlockOpsConfig) blockServer() BlockServer {
 	return config.bserver
 }
 
-<<<<<<< HEAD
-func expectGetBlockFromServer(config *ConfigMock, kmd KeyMetadata, id BlockID, blockPtr BlockPointer, encData []byte, lifetime BlockCacheLifetime, err error, shouldCachePut bool) {
-	config.mockBserv.EXPECT().Get(gomock.Any(), kmd.TlfID(), id, blockPtr.BlockContext).Return(
-		encData, kbfscrypto.BlockCryptKeyServerHalf{}, err)
-	config.mockBcache.EXPECT().Get(blockPtr).Return(nil, NoSuchBlockError{blockPtr.ID})
-	if shouldCachePut {
-		config.mockBcache.EXPECT().Put(blockPtr, kmd.TlfID(), gomock.Any(), lifetime).Return(nil)
-	}
-}
-
-// TODO: Add test coverage for decryption of blocks with an old key
-// generation.
-=======
 func (config testBlockOpsConfig) codec() kbfscodec.Codec {
 	return config.testCodec
 }
->>>>>>> ac9954d3
 
 func (config testBlockOpsConfig) crypto() cryptoPure {
 	return config.cryptoPure
@@ -112,13 +101,18 @@
 
 func (config testBlockOpsConfig) keyGetter() blockKeyGetter {
 	return fakeBlockKeyGetter{}
+}
+
+func (config testBlockOpsConfig) blockCache() BlockCache {
+	return config.cache
 }
 
 func makeTestBlockOpsConfig(t *testing.T) testBlockOpsConfig {
 	bserver := NewBlockServerMemory(logger.NewTestLogger(t))
 	codec := kbfscodec.NewMsgpack()
 	crypto := MakeCryptoCommon(codec)
-	return testBlockOpsConfig{bserver, codec, crypto}
+	cache := NewBlockCacheStandard(10, getDefaultCleanBlockCacheCapacity())
+	return testBlockOpsConfig{bserver, codec, crypto, cache}
 }
 
 // TestBlockOpsReadySuccess checks that BlockOpsStandard.Ready()
@@ -290,19 +284,10 @@
 	tlfID := tlf.FakeID(0, false)
 	kmd := makeFakeKeyMetadata(tlfID, FirstValidKeyGen)
 
-<<<<<<< HEAD
-	// expect one call to fetch a block, and one to decrypt it
-	id := fakeBlockID(1)
-	encData := []byte{1, 2, 3, 4}
-	blockPtr := BlockPointer{ID: id}
-	expectGetBlockFromServer(config, kmd, id, blockPtr, encData, NoCacheEntry, nil, true)
-	decData := &TestBlock{42}
-=======
 	ctx := context.Background()
 	_, _, _, err := bops.Ready(ctx, kmd, &FileBlock{})
 	require.IsType(t, TooLowByteCountError{}, err)
 }
->>>>>>> ac9954d3
 
 // TestBlockOpsReadySuccess checks that BlockOpsStandard.Get()
 // retrieves a block properly, even if that block was encoded for a
@@ -312,17 +297,9 @@
 	bops := NewBlockOpsStandard(config, testBlockRetrievalWorkerQueueSize)
 	defer bops.Shutdown()
 
-<<<<<<< HEAD
-	var gotBlock TestBlock
-	err := config.BlockOps().Get(ctx, kmd, blockPtr, &gotBlock, NoCacheEntry)
-	if err != nil {
-		t.Fatalf("Got error on get: %v", err)
-	}
-=======
 	tlfID := tlf.FakeID(0, false)
 	var keyGen KeyGen = 3
 	kmd1 := makeFakeKeyMetadata(tlfID, keyGen)
->>>>>>> ac9954d3
 
 	block := FileBlock{
 		Contents: []byte{1, 2, 3, 4, 5},
@@ -332,41 +309,6 @@
 	id, _, readyBlockData, err := bops.Ready(ctx, kmd1, &block)
 	require.NoError(t, err)
 
-<<<<<<< HEAD
-	kmd := makeKMD()
-	// fail the fetch call
-	id := fakeBlockID(1)
-	err := errors.New("Fake fail")
-	blockPtr := BlockPointer{ID: id}
-	expectGetBlockFromServer(config, kmd, id, blockPtr, nil, NoCacheEntry, err, false)
-
-	block := &TestBlock{}
-	err2 := config.BlockOps().Get(ctx, kmd, blockPtr, block, NoCacheEntry)
-	if err2 != err {
-		t.Errorf("Got bad error: %v", err2)
-	}
-}
-
-func TestBlockOpsGetFailVerify(t *testing.T) {
-	mockCtrl, config, ctx := blockOpsInit(t)
-	defer blockOpsShutdown(mockCtrl, config)
-
-	kmd := makeKMD()
-	// fail the fetch call
-	id := fakeBlockID(1)
-	err := errors.New("Fake verification fail")
-	blockPtr := BlockPointer{ID: id}
-	encData := []byte{1, 2, 3}
-	expectGetBlockFromServer(config, kmd, id, blockPtr, encData, NoCacheEntry, nil, false)
-	config.mockCrypto.EXPECT().VerifyBlockID(encData, id).Return(err)
-
-	block := &TestBlock{}
-	err2 := config.BlockOps().Get(ctx, kmd, blockPtr, block, NoCacheEntry)
-	if err2 != err {
-		t.Errorf("Got bad error: %v", err2)
-	}
-}
-=======
 	bCtx := kbfsblock.MakeFirstContext(keybase1.MakeTestUID(1))
 	err = config.bserver.Put(ctx, tlfID, id, bCtx,
 		readyBlockData.buf, readyBlockData.serverHalf)
@@ -376,7 +318,7 @@
 	var decryptedBlock FileBlock
 	err = bops.Get(ctx, kmd2,
 		BlockPointer{ID: id, KeyGen: keyGen, Context: bCtx},
-		&decryptedBlock)
+		&decryptedBlock, NoCacheEntry)
 	require.NoError(t, err)
 	require.Equal(t, block, decryptedBlock)
 }
@@ -391,39 +333,23 @@
 	tlfID := tlf.FakeID(0, false)
 	var latestKeyGen KeyGen = 5
 	kmd := makeFakeKeyMetadata(tlfID, latestKeyGen)
->>>>>>> ac9954d3
 
 	ctx := context.Background()
 	id, _, _, err := bops.Ready(ctx, kmd, &FileBlock{})
 	require.NoError(t, err)
 
-<<<<<<< HEAD
-	kmd := makeKMD()
-	// expect one call to fetch a block, then fail to decrypt
-	id := fakeBlockID(1)
-	encData := []byte{1, 2, 3, 4}
-	blockPtr := BlockPointer{ID: id}
-	expectGetBlockFromServer(config, kmd, id, blockPtr, encData, NoCacheEntry, nil, false)
-	err := errors.New("Fake fail")
-=======
 	bCtx := kbfsblock.MakeFirstContext(keybase1.MakeTestUID(1))
 	var decryptedBlock FileBlock
 	err = bops.Get(ctx, kmd,
 		BlockPointer{ID: id, KeyGen: latestKeyGen, Context: bCtx},
-		&decryptedBlock)
+		&decryptedBlock, NoCacheEntry)
 	require.IsType(t, kbfsblock.BServerErrorBlockNonExistent{}, err)
 }
->>>>>>> ac9954d3
 
 type badGetBlockServer struct {
 	BlockServer
 }
 
-<<<<<<< HEAD
-	err2 := config.BlockOps().Get(ctx, kmd, blockPtr, block, NoCacheEntry)
-	if err2 != err {
-		t.Errorf("Got bad error: %v", err2)
-=======
 func (bserver badGetBlockServer) Get(
 	ctx context.Context, tlfID tlf.ID, id kbfsblock.ID,
 	context kbfsblock.Context) (
@@ -431,7 +357,6 @@
 	buf, serverHalf, err := bserver.BlockServer.Get(ctx, tlfID, id, context)
 	if err != nil {
 		return nil, kbfscrypto.BlockCryptKeyServerHalf{}, nil
->>>>>>> ac9954d3
 	}
 
 	return append(buf, 0x1), serverHalf, nil
@@ -461,7 +386,7 @@
 	var decryptedBlock FileBlock
 	err = bops.Get(ctx, kmd,
 		BlockPointer{ID: id, KeyGen: latestKeyGen, Context: bCtx},
-		&decryptedBlock)
+		&decryptedBlock, NoCacheEntry)
 	require.IsType(t, kbfshash.HashMismatchError{}, err)
 }
 
@@ -488,7 +413,7 @@
 	var decryptedBlock FileBlock
 	err = bops.Get(ctx, kmd,
 		BlockPointer{ID: id, KeyGen: latestKeyGen + 1, Context: bCtx},
-		&decryptedBlock)
+		&decryptedBlock, NoCacheEntry)
 	require.EqualError(t, err, fmt.Sprintf(
 		"no key for block decryption (keygen=%d)", latestKeyGen+1))
 }
@@ -556,7 +481,7 @@
 	var decryptedBlock FileBlock
 	err = bops.Get(ctx, kmd,
 		BlockPointer{ID: id, KeyGen: latestKeyGen, Context: bCtx},
-		&decryptedBlock)
+		&decryptedBlock, NoCacheEntry)
 	require.Equal(t, decodeErr, err)
 }
 
@@ -593,7 +518,7 @@
 	var decryptedBlock FileBlock
 	err = bops.Get(ctx, kmd,
 		BlockPointer{ID: id, KeyGen: latestKeyGen, Context: bCtx},
-		&decryptedBlock)
+		&decryptedBlock, NoCacheEntry)
 	require.EqualError(t, err, "could not decrypt block")
 }
 
